# -*- CMake -*-  ---------------------------------------------------------

cmake_minimum_required(VERSION 3.1)
option(INTEL_CC "Use the Intel compiler." OFF)
option(IBM_XL "Use IBM compiler." OFF)

# Fix behavior of CMAKE_CXX_STANDARD when targeting macOS.
if (POLICY CMP0025)
   cmake_policy(SET CMP0025 NEW)
endif ()
set(CMAKE_CXX_STANDARD 14)
set(CMAKE_CXX_STANDARD_REQUIRED ON)
set(CMAKE_CXX_EXTENSIONS OFF)

# Detect Intel Compiler - Note this needs to be before the project statement to work correctly
if (INTEL_CC)
  find_program(CMAKE_C_COMPILER NAMES icc)
  find_program(CMAKE_CXX_COMPILER NAMES icpc)
  find_program(CMAKE_AR NAMES xiar)
  find_program(CMAKE_LINKER NAMES xild)

  if (CMAKE_C_COMPILER MATCHES CMAKE_C_COMPILER-NOTFOUND OR
      CMAKE_CXX_COMPILER MATCHES CMAKE_CXX_COMPILER-NOTFOUND OR
      CMAKE_AR MATCHES CMAKE_AR-NOTFOUND OR
      CMAKE_LINKER MATCHES CMAKE_LINKER-NOTFOUND)
    message(FATAL_ERROR "Cannot find Intel compiler.  You may need to run `. /opt/intel/bin/compilervars.sh intel64'")
  endif ()
endif (INTEL_CC)
if (IBM_XL)
  find_program(CMAKE_C_COMPILER NAMES xlc)
  find_program(CMAKE_CXX_COMPILER NAMES xlc++)
  find_program(CMAKE_AR NAMES ar)
  find_program(CMAKE_LINKER NAMES ld)
  if (CMAKE_C_COMPILER MATCHES CMAKE_C_COMPILER-NOTFOUND OR
      CMAKE_CXX_COMPILER MATCHES CMAKE_CXX_COMPILER-NOTFOUND OR
      CMAKE_AR MATCHES CMAKE_AR-NOTFOUND OR
      CMAKE_LINKER MATCHES CMAKE_LINKER-NOTFOUND)
    message(FATAL_ERROR "Cannot find IBM compiler.")
  endif ()
endif ()

project(ThreadWorker)

# project version
SET(MAJOR_VERSION 0)
SET(MINOR_VERSION 1)
SET(PATCH_VERSION 0)


SET(PACKAGE_NAME ${PROJECT_NAME})
SET(PACKAGE_TARNAME ${PROJECT_NAME})
SET(CPACK_PACKAGE_VENDOR "UNKNOWN")
SET(CPACK_PACKAGE_VERSION_MAJOR "${MAJOR_VERSION}" )
SET(CPACK_PACKAGE_VERSION_MINOR "${MINOR_VERSION}" )
SET(CPACK_PACKAGE_VERSION_PATCH "${PATCH_VERSION}" )
SET(CPACK_PACKAGE_INSTALL_DIRECTORY "${PROJECT_NAME}-${MAJOR_VERSION}.${MINOR_VERSION}.${PATCH_VERSION}")
SET(CPACK_RESOURCE_FILE_LICENSE "${CMAKE_CURRENT_SOURCE_DIR}/license.txt")
SET(CPACK_PACKAGE_INSTALL_REGISTRY_KEY "${PROJECT_NAME} ${MAJOR_VERSION}.${MINOR_VERSION}.${PATCH_VERSION}")

ENABLE_TESTING()

SET(${PROJECT_NAME}_LIBS)
SET(${PROJECT_NAME}CUDA_LIBS)
SET(${PROJECT_NAME}HIP_LIBS)
SET(${PROJECT_NAME}_SRCS)

# Add source files
SET(${PROJECT_NAME}_SRCS
	src/ThreadWorker.cpp)

<<<<<<< HEAD
=======
OPTION(BUILD_CUDA "Build CUDA Support" ON)
OPTION(BUILD_HIP "Build HIP Support" OFF)

#SET(Boost_ADDITIONAL_VERSIONS "1.44" "1.44.0" "1.43" "1.43.0" "1.42" "1.42.0" "1.41" ) 
SET(Boost_NO_SYSTEM_PATHS ON)
FIND_PACKAGE(Boost 1.52 REQUIRED COMPONENTS  thread system)
link_directories ( ${Boost_LIBRARY_DIRS} )
include_directories ( ${Boost_INCLUDE_DIRS} )
message(STATUS "Boost found in : " ${Boost_INCLUDE_DIRS})
if(WIN32)
	add_definitions(-DBOOST_ALL_DYN_LINK -DBOOST_BIND_ENABLE_STDCALL)
	add_definitions( "/W3 /D_CRT_SECURE_NO_WARNINGS /wd4068 /wd4996 /wd4251 /wd4275 /nologo" )
endif(WIN32)

>>>>>>> c295d6f3
OPTION(BUILD_CUDA "Build CUDA Support" ON)
OPTION(BUILD_HIP "Build HIP Support" ON)

set(THREADS_PREFER_PTHREAD_FLAG ON)
find_package(Threads REQUIRED)

# Find CUDA
IF(BUILD_CUDA)
    FIND_PACKAGE(CUDA)
    MESSAGE(STATUS "CUDA found in : " ${CUDA_TOOLKIT_INCLUDE})
    IF(CUDA_FOUND)
    	INCLUDE_DIRECTORIES ( ${CUDA_TOOLKIT_INCLUDE} )
    	LIST(APPEND ${PROJECT_NAME}CUDA_LIBS ${CUDA_CUDART_LIBRARY} )
    ENDIF(CUDA_FOUND)
ENDIF()

# Search for rocm in common locations
list(APPEND CMAKE_PREFIX_PATH /opt/rocm/hip /opt/rocm)

if(BUILD_HIP)
    find_package(hip REQUIRED)
endif()

# Add shared library target
ADD_LIBRARY(${PROJECT_NAME} SHARED ${${PROJECT_NAME}_SRCS})
# change lib_target properties
SET_TARGET_PROPERTIES( ${PROJECT_NAME} PROPERTIES
	# create *nix style library versions + symbolic links
	VERSION ${MAJOR_VERSION}
	SOVERSION ${MAJOR_VERSION}
	# allow creating static and shared libs without conflicts
	CLEAN_DIRECT_OUTPUT 1
	# avoid conflicts between library and binary target names
	OUTPUT_NAME ${PROJECT_NAME} )
TARGET_LINK_LIBRARIES(${PROJECT_NAME} ${${PROJECT_NAME}_LIBS} Threads::Threads)

if(CUDA_FOUND)
	add_library(${PROJECT_NAME}CUDA SHARED ${${PROJECT_NAME}_SRCS})
    set_target_properties(${PROJECT_NAME}CUDA PROPERTIES COMPILE_FLAGS "-DHAVE_CUDA" )
	SET_TARGET_PROPERTIES( ${PROJECT_NAME}CUDA PROPERTIES
	# create *nix style library versions + symbolic links
	  VERSION ${MAJOR_VERSION}
	  SOVERSION ${MAJOR_VERSION}
	# allow creating static and shared libs without conflicts
	  CLEAN_DIRECT_OUTPUT 1
	# avoid conflicts between library and binary target names
	  OUTPUT_NAME ${PROJECT_NAME}CUDA )
	target_link_libraries(${PROJECT_NAME}CUDA ${${PROJECT_NAME}_LIBS} ${${PROJECT_NAME}CUDA_LIBS} Threads::Threads)
	INSTALL(TARGETS ${PROJECT_NAME}CUDA DESTINATION lib
			PERMISSIONS OWNER_READ OWNER_WRITE OWNER_EXECUTE
			GROUP_READ GROUP_EXECUTE
			WORLD_READ WORLD_EXECUTE
			EXPORT ${PROJECT_NAME}CUDA-targets)
endif()

if(hip_FOUND)
	add_library(${PROJECT_NAME}HIP SHARED ${${PROJECT_NAME}_SRCS})
    set_target_properties(${PROJECT_NAME}HIP PROPERTIES COMPILE_FLAGS "-DHAVE_HIP" )
	set_target_properties( ${PROJECT_NAME}HIP PROPERTIES
	# create *nix style library versions + symbolic links
	  VERSION ${MAJOR_VERSION}
	  SOVERSION ${MAJOR_VERSION}
	# allow creating static and shared libs without conflicts
	  CLEAN_DIRECT_OUTPUT 1
	# avoid conflicts between library and binary target names
	  OUTPUT_NAME ${PROJECT_NAME}HIP )
	target_link_libraries(${PROJECT_NAME}HIP ${${PROJECT_NAME}_LIBS} ${${PROJECT_NAME}HIP_LIBS} Threads::Threads hip::host)
	install(TARGETS ${PROJECT_NAME}HIP DESTINATION lib
			PERMISSIONS OWNER_READ OWNER_WRITE OWNER_EXECUTE
			GROUP_READ GROUP_EXECUTE
			WORLD_READ WORLD_EXECUTE
			EXPORT ${PROJECT_NAME}HIP-targets)
endif()


# install library
INSTALL(TARGETS ${PROJECT_NAME} DESTINATION lib
	PERMISSIONS OWNER_READ OWNER_WRITE OWNER_EXECUTE
	GROUP_READ GROUP_EXECUTE
	WORLD_READ WORLD_EXECUTE
	EXPORT ${PROJECT_NAME}-targets)

# Add files to be installed
INSTALL(FILES src/${PROJECT_NAME}.h DESTINATION include)
#INSTALL(FILES src/${PROJECT_NAME}Version.h DESTINATION include)
INSTALL(FILES CMake/Find${PROJECT_NAME}.cmake DESTINATION .)
INSTALL(EXPORT ${PROJECT_NAME}-targets DESTINATION lib)

# Add Unit Test
ADD_EXECUTABLE(${PROJECT_NAME}Test src/${PROJECT_NAME}Test.cpp)
TARGET_LINK_LIBRARIES(${PROJECT_NAME}Test ${PROJECT_NAME})

ADD_TEST(${PROJECT_NAME}Test ${EXECUTABLE_OUTPUT_PATH}/${PROJECT_NAME}Test)


ADD_SUBDIRECTORY(doc)

# Create the ${PROJECT_NAME}Config.cmake file for installation.
CONFIGURE_FILE(${${PROJECT_NAME}_SOURCE_DIR}/CMake/${PROJECT_NAME}Config.cmake.in
               ${${PROJECT_NAME}_BINARY_DIR}/${PROJECT_NAME}Config.cmake @ONLY IMMEDIATE)


INCLUDE(InstallRequiredSystemLibraries)
SET(CPACK_PACKAGE_LIBRARIES ${PROJECT_NAME})
#set(CPACK_COMPONENTS_ALL applications libraries headers)
INCLUDE(CPack)
<|MERGE_RESOLUTION|>--- conflicted
+++ resolved
@@ -68,25 +68,8 @@
 SET(${PROJECT_NAME}_SRCS
 	src/ThreadWorker.cpp)
 
-<<<<<<< HEAD
-=======
 OPTION(BUILD_CUDA "Build CUDA Support" ON)
 OPTION(BUILD_HIP "Build HIP Support" OFF)
-
-#SET(Boost_ADDITIONAL_VERSIONS "1.44" "1.44.0" "1.43" "1.43.0" "1.42" "1.42.0" "1.41" ) 
-SET(Boost_NO_SYSTEM_PATHS ON)
-FIND_PACKAGE(Boost 1.52 REQUIRED COMPONENTS  thread system)
-link_directories ( ${Boost_LIBRARY_DIRS} )
-include_directories ( ${Boost_INCLUDE_DIRS} )
-message(STATUS "Boost found in : " ${Boost_INCLUDE_DIRS})
-if(WIN32)
-	add_definitions(-DBOOST_ALL_DYN_LINK -DBOOST_BIND_ENABLE_STDCALL)
-	add_definitions( "/W3 /D_CRT_SECURE_NO_WARNINGS /wd4068 /wd4996 /wd4251 /wd4275 /nologo" )
-endif(WIN32)
-
->>>>>>> c295d6f3
-OPTION(BUILD_CUDA "Build CUDA Support" ON)
-OPTION(BUILD_HIP "Build HIP Support" ON)
 
 set(THREADS_PREFER_PTHREAD_FLAG ON)
 find_package(Threads REQUIRED)
